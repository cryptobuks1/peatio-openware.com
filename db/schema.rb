--- conflicted
+++ resolved
@@ -11,11 +11,7 @@
 #
 # It's strongly recommended that you check this file into your version control system.
 
-<<<<<<< HEAD
-ActiveRecord::Schema.define(version: 20141012124243) do
-=======
 ActiveRecord::Schema.define(version: 20141015034040) do
->>>>>>> 88e2e710
 
   create_table "account_versions", force: true do |t|
     t.integer  "member_id"
@@ -123,7 +119,6 @@
     t.datetime "done_at"
     t.string   "memo"
     t.string   "type"
-    t.string   "blockid"
     t.integer  "payment_transaction_id"
     t.integer  "txout"
   end
@@ -205,20 +200,10 @@
     t.boolean  "activated"
     t.integer  "country_code"
     t.string   "phone_number"
-<<<<<<< HEAD
     t.boolean  "disabled",     default: false
     t.boolean  "api_disabled", default: false
-=======
-    t.boolean  "phone_number_verified"
-    t.boolean  "disabled",                         default: false
-    t.string   "referral_code",         limit: 32
-    t.integer  "inviter_id"
-    t.boolean  "api_disabled",                     default: false
     t.string   "nickname"
->>>>>>> 88e2e710
-  end
-
-  add_index "members", ["inviter_id"], name: "index_members_on_inviter_id", using: :btree
+  end
 
   create_table "orders", force: true do |t|
     t.integer  "bid"
@@ -263,8 +248,6 @@
     t.integer  "currency"
   end
 
-  add_index "payment_addresses", ["address"], name: "index_payment_addresses_on_address", using: :btree
-
   create_table "payment_transactions", force: true do |t|
     t.string   "txid"
     t.decimal  "amount",                   precision: 32, scale: 16
@@ -278,22 +261,11 @@
     t.datetime "dont_at"
     t.integer  "currency"
     t.string   "type",          limit: 60
-    t.string   "payer"
-    t.string   "blockid"
     t.integer  "txout"
   end
 
   add_index "payment_transactions", ["txid", "txout"], name: "index_payment_transactions_on_txid_and_txout", using: :btree
   add_index "payment_transactions", ["type"], name: "index_payment_transactions_on_type", using: :btree
-
-  create_table "posts", force: true do |t|
-    t.string   "key"
-    t.text     "title"
-    t.text     "body"
-    t.text     "keywords"
-    t.datetime "created_at"
-    t.datetime "updated_at"
-  end
 
   create_table "proofs", force: true do |t|
     t.string   "root"
@@ -421,7 +393,6 @@
     t.string   "aasm_state"
     t.decimal  "sum",        precision: 32, scale: 16, default: 0.0, null: false
     t.string   "type"
-    t.string   "memo"
   end
 
 end