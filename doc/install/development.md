--- conflicted
+++ resolved
@@ -138,14 +138,9 @@
     # start all daemons
     rake daemons:start
 
-<<<<<<< HEAD
-    # start withdraw & examine workers.
-    rake environment resque:work QUEUE=coin,examine,mailer,sms
-=======
     # or start daemon one by one
     rake daemon:matching:start
     ...
->>>>>>> 863087fd
 
     # Daemon trade_executor can be run concurrently, e.g. below
     # line will start four trade executors, each with its own logfile.
