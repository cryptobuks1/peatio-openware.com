require 'resque/tasks'

<<<<<<< HEAD
namespace :resque do

  desc "Start matching engine"
  task :matching => [ :preload, :setup ] do
    require 'resque'

    begin
      worker = Resque::Worker.new('matching')
      if ENV['LOGGING'] || ENV['VERBOSE']
        worker.verbose = ENV['LOGGING'] || ENV['VERBOSE']
      end
      if ENV['VVERBOSE']
        worker.very_verbose = ENV['VVERBOSE']
      end
      worker.term_timeout = ENV['RESQUE_TERM_TIMEOUT'] || 4.0
      worker.term_child = ENV['TERM_CHILD']
      worker.run_at_exit_hooks = ENV['RUN_AT_EXIT_HOOKS']
      worker.cant_fork = true
    rescue Resque::NoQueueError
      abort "set QUEUE env var, e.g. $ QUEUE=critical,high rake resque:work"
    end

    if ENV['BACKGROUND']
      unless Process.respond_to?('daemon')
          abort "env var BACKGROUND is set, which requires ruby >= 1.9"
      end
      Process.daemon(true, true)
    end

    if ENV['PIDFILE']
      File.open(ENV['PIDFILE'], 'w') { |f| f << worker.pid }
    end

    worker.log "Starting worker #{worker}"

    worker.work(ENV['INTERVAL'] || 0.5) # interval, will block
  end

=======
task "resque:setup" => :environment do
  ENV['QUEUE'] ||= '*'
>>>>>>> 3e1fc58d
end<|MERGE_RESOLUTION|>--- conflicted
+++ resolved
@@ -1,7 +1,10 @@
 require 'resque/tasks'
 
-<<<<<<< HEAD
 namespace :resque do
+
+  task :setup => :environment do
+    ENV['QUEUE'] ||= '*'
+  end
 
   desc "Start matching engine"
   task :matching => [ :preload, :setup ] do
@@ -39,8 +42,4 @@
     worker.work(ENV['INTERVAL'] || 0.5) # interval, will block
   end
 
-=======
-task "resque:setup" => :environment do
-  ENV['QUEUE'] ||= '*'
->>>>>>> 3e1fc58d
 end