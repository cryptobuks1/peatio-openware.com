--- conflicted
+++ resolved
@@ -255,14 +255,14 @@
     }
   end
 
-<<<<<<< HEAD
   def yesno(val)
     if val
       content_tag(:span, 'YES', class: 'label label-success')
     else
       content_tag(:span, 'NO', class: 'label label-danger')
     end
-=======
+  end
+
   def two_factor_tag(user)
     app_activated = user.two_factors.by_type(:app).activated?
     sms_activated = user.two_factors.by_type(:sms).activated?
@@ -272,8 +272,7 @@
       sms_activated = true
     end
 
-    render partial: 'shared/two_factor_auth', \
-      locals: {app_activated: app_activated, sms_activated: sms_activated}
->>>>>>> fe15ab2b
+    locals = {app_activated: app_activated, sms_activated: sms_activated}
+    render partial: 'shared/two_factor_auth', locals: locals
   end
 end