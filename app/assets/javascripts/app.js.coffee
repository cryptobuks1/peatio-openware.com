#= require jquery
#= require ./lib/peatio_model
#= require ./lib/ajax
#= require handlebars
#= require ember
#= require ember-data
#= require_self
#= require peatio

#old

#= require es5-shim.min
#= require es5-sham.min
#= require jquery_ujs
#= require bootstrap
#
#= require scrollIt
#= require moment
#= require bignumber
#= require underscore
#= require introjs
#= require ZeroClipboard
#= require flight
#= require pusher.min
#= require highstock
#= require highstock_config
#= require list
#= require helper
#= require jquery.mousewheel
#= require qrcode
#
#= require_tree ./component_mixin
#= require_tree ./component_data
#= require_tree ./component_ui
#= require_tree ./templates

# for more details see: http://emberjs.com/guides/application/
window.Peatio = Ember.Application.create()
window.Peatio.ApplicationAdapter = DS.FixtureAdapter
window.store = window.Peatio.__container__.lookup('store:main');

#$ ->
  #Peatio.Member.initData window.current_user
  #Peatio.DepositChannel.initData window.deposit_channels
  #Peatio.Deposit.initData window.deposits
  #Peatio.Account.initData window.accounts
  #Peatio.Currency.initData(<%= raw @currencies.to_json %>)

<<<<<<< HEAD
=======
Peatio.Router.map ->
  @.resource 'currencies', ->
    @.resource 'currency', {path: ':code'}, ->
      @.resource 'withdraws'
      @.resource 'deposits'

Peatio.CurrenciesRoute = Ember.Route.extend
  model: -> 
    window.currencies

Peatio.CurrencyRoute = Ember.Route.extend
  model: (params) ->
    window.currencies[0]
>>>>>>> cd47f626
<|MERGE_RESOLUTION|>--- conflicted
+++ resolved
@@ -39,15 +39,14 @@
 window.Peatio.ApplicationAdapter = DS.FixtureAdapter
 window.store = window.Peatio.__container__.lookup('store:main');
 
-#$ ->
-  #Peatio.Member.initData window.current_user
-  #Peatio.DepositChannel.initData window.deposit_channels
-  #Peatio.Deposit.initData window.deposits
-  #Peatio.Account.initData window.accounts
-  #Peatio.Currency.initData(<%= raw @currencies.to_json %>)
+$ ->
+  Member.initData window.current_user
+  DepositChannel.initData window.deposit_channels
+  Deposit.initData window.deposits
+  Account.initData window.accounts
+  Currency.initData window.currencies
+  Account.initData window.accounts
 
-<<<<<<< HEAD
-=======
 Peatio.Router.map ->
   @.resource 'currencies', ->
     @.resource 'currency', {path: ':code'}, ->
@@ -55,10 +54,9 @@
       @.resource 'deposits'
 
 Peatio.CurrenciesRoute = Ember.Route.extend
-  model: -> 
+  model: ->
     window.currencies
 
 Peatio.CurrencyRoute = Ember.Route.extend
   model: (params) ->
-    window.currencies[0]
->>>>>>> cd47f626
+    window.currencies[0]