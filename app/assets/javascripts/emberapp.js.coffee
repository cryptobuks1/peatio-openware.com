#= require jquery
#= require ./lib/peatio_model
#= require ./lib/ajax
#= require handlebars
#= require ember
#= require ember-data
#= require peatio

#old

#= require es5-shim.min
#= require es5-sham.min
#= require jquery_ujs
#= require bootstrap
#
#= require scrollIt
#= require moment
#= require bignumber
#= require underscore
#= require introjs
#= require ZeroClipboard
#= require flight
#= require pusher.min
#= require highstock
#= require highstock_config
#= require list
#= require helper
#= require jquery.mousewheel
#= require qrcode
#
#= require_tree ./component_mixin
#= require_tree ./component_data
#= require_tree ./component_ui
#= require_tree ./templates
#= require app
#= require pusher
#= require_self


$ ->
  window.pusher_subscriber = new PusherSubscriber()

# for more details see: http://emberjs.com/guides/application/
window.Peatio = Ember.Application.create()
window.Peatio.ApplicationAdapter = DS.FixtureAdapter
window.store = window.Peatio.__container__.lookup('store:main');

Member.initData [window.current_user]
DepositChannel.initData window.deposit_channels
WithdrawChannel.initData window.withdraw_channels
Deposit.initData window.deposits
Account.initData window.accounts
Currency.initData window.currencies
Account.initData window.accounts

Peatio.Router.map ->
  @.resource 'currencies', ->
    @.resource 'currency', { path: ':code' }, ->
      @.resource 'withdraws'
      @.resource 'deposits'


Peatio.ApplicationController = Ember.Controller.extend \
  appName: 'Withdraws & Deposits'

Peatio.ApplicationRoute = Ember.Route.extend
  redirect: ->
    @.transitionTo "/currencies"
  
Peatio.CurrenciesRoute = Ember.Route.extend
  redirect: ->
    @.transitionTo "/currencies/#{Currency.first().code}/deposits"
  model: ->
    Currency.all()

Peatio.CurrencyRoute = Ember.Route.extend
  model: (params) ->
    Currency.findBy 'code', params.code

Peatio.WithdrawsRoute = Ember.Route.extend
  model: (params) ->
    currency = @.modelFor('currency');
    WithdrawChannel.findAllBy 'currency', currency.code

Peatio.DepositsRoute = Ember.Route.extend
<<<<<<< HEAD
  model: ->
    []

=======
  model: (params) ->
    currency = @.modelFor('currency');
    DepositChannel.findAllBy 'currency', currency.code
>>>>>>> dbd17edb
<|MERGE_RESOLUTION|>--- conflicted
+++ resolved
@@ -83,12 +83,6 @@
     WithdrawChannel.findAllBy 'currency', currency.code
 
 Peatio.DepositsRoute = Ember.Route.extend
-<<<<<<< HEAD
-  model: ->
-    []
-
-=======
   model: (params) ->
     currency = @.modelFor('currency');
-    DepositChannel.findAllBy 'currency', currency.code
->>>>>>> dbd17edb
+    DepositChannel.findAllBy 'currency', currency.code