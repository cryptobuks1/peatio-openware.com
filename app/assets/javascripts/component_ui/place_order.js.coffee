--- conflicted
+++ resolved
@@ -28,10 +28,7 @@
     @trigger 'place_order::reset::price'
     @trigger 'place_order::reset::volume'
     @trigger 'place_order::reset::total'
-<<<<<<< HEAD
     @priceAlertHide()
-=======
->>>>>>> 727ee834
 
   @disableSubmit = ->
     @select('submitButton').addClass('disabled').attr('disabled', 'disabled')
@@ -88,16 +85,6 @@
   @refreshBalance = (event, data) ->
     type = @panelType()
     currency = gon.market[type].currency
-<<<<<<< HEAD
-    balance = gon.accounts[currency].balance
-
-    @select('currentBalanceSel').data('balance', balance)
-    @select('currentBalanceSel').text( window.fix(type, balance) )
-
-    @trigger 'place_order::balance::change', balance: BigNumber(balance)
-    @trigger "place_order::max::#{@usedInput}", max: BigNumber(balance)
-
-=======
     balance = gon.accounts[currency]?.balance || 0
 
     @select('currentBalanceSel').data('balance', balance)
@@ -106,12 +93,10 @@
     @trigger 'place_order::balance::change', balance: BigNumber(balance)
     @trigger "place_order::max::#{@usedInput}", max: BigNumber(balance)
 
->>>>>>> 727ee834
   @updateAvailable = (event, order) ->
     type = @panelType()
     node = @select('currentBalanceSel')
 
-<<<<<<< HEAD
     order[@usedInput] = 0 unless order[@usedInput]
     available = window.fix type, @getBalance().minus(order[@usedInput])
 
@@ -121,15 +106,6 @@
       @select('positionsLabelSel').fadeOut().text('')
     node.text(available)
 
-=======
-    available = window.fix type, @getBalance().minus(order[@usedInput])
-    if BigNumber(available).equals(0)
-      @select('positionsLabelSel').hide().text(gon.i18n.place_order["full_#{type}"]).fadeIn()
-    else
-      @select('positionsLabelSel').fadeOut().text('')
-    node.text(available)
-
->>>>>>> 727ee834
   @priceAlertHide = (event) ->
     @select('priceAlertSel').fadeOut ->
       $(@).text('')
