--- conflicted
+++ resolved
@@ -5,7 +5,6 @@
       li = link_to t('header.trade_history'), trade_history_path
       li.active = link_to t('header.account_history'), account_history_path
 
-<<<<<<< HEAD
     .panel.panel-default#transactions
       .panel-body
         .col-xs-24
@@ -21,20 +20,3 @@
               = render partial: 'transaction', collection: @transactions
           .pull-right
             = paginate @transactions
-=======
-  .panel.panel-default#transactions
-    .panel-body
-      .col-xs-24
-        table.table.table-condensed.table-striped
-          thead: tr
-            th = t('.type')
-            th = t('.timestamp')
-            th = t('.currency')
-            th = t('.amount')
-            th = t('.fee')
-            th = t('.txid')
-          tbody.list
-            = render partial: 'transaction', collection: @transactions
-        .pull-right
-          = paginate @transactions
->>>>>>> f571f42c
