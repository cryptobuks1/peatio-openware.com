--- conflicted
+++ resolved
@@ -187,7 +187,6 @@
     end
   end
 
-<<<<<<< HEAD
   def as_json(options = {})
     super.merge({
       "name" => self.name,
@@ -195,10 +194,10 @@
       "sms_activated" => self.two_factors.by_type(:sms).activated?,
       "memo" => self.id
     })
-=======
+  end
+
   def deactive_phone_number!
     update phone_number: '', phone_number_verified: false
->>>>>>> 727ee834
   end
 
   private
