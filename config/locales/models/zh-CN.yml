zh-CN:
  attributes:
    action: 操作
    currency_text: 币种
  activerecord:
    models:
      trade: 交易
      order: 挂单
      member: 用户
      order_bid: 买入
      order_ask: 卖出
      document: 文档
      payment_transaction: 充值
      id_document: 实名认证
      withdraw: 提现
      deposit: 充值
      statistic/orders_grid: 指令统计
      statistic/trades_grid: 交易统计
      statistic/members_grid: 用户统计
      statistic/deposits_grid: 充值统计
      statistic/withdraws_grid: 提现统计
      admin/deposits_grid: 充值管理
      admin/withdraws_grid: 提现管理
    attributes:
      id_document:
        name: 真实姓名
        sn: 证件号码
        category: 证件类型
      identity:
        email: 邮箱地址
        password: 新密码
        password_confirmation: 确认密码
      document:
        zh_cn_body: 中文内容
        zh_cn_title: 中文标题
        en_body: 英文内容
        en_title: 英文标题
        key: 索引键
        is_auth: 是否登录查阅
      fund_source:
        address: 提现地址
        category: 提现方式
        label: 标签
      account:
        currency: 币种
        currency_text: 币种
        balance_and_locked: 余额 / 冻结
        balance: 余额
        locked: 冻结
        amount: 总额
      account_version:
        id: 编号
        locked: 冻结
        amount: 金额
        balance: 余额
        reason: 原因
        reason_text: 原因
        modifiable_id: 相关编号
        modifiable_type: 关联
        created_at : 创建日期
        in: 收入
        out: 支出
        fee: 手续费
      reset_password:
        email: 邮箱地址
      trade:
        bid: 买入
        ask: 卖出
        fee: 手续费
        price: 成交价
        volume: 成交量
        category: 买/卖
        order: 订单
      order:
        bid: 买入
        ask: 卖出
        price: 单价
        total: 总价
        volume: 剩余/数量
        origin_volume: 数量
        sum: 总价
        category: 买/卖
        kind: 类别
        at: 时间
        id: 编号
        state: 状态
        operation: 操作
      payment_transaction:
        at: 时间
        txid: 交易编号
        amount: 金额
        confirmations: 确认数
        state: 状态
        state_done: 完成
        state_wait: 等待
      member:
        id: 编号
        name: 真实姓名
        email: 邮件地址
        created_at: 注册时间
        sn: 个人识别码
        tag_list: 标签
        activated: 激活成功
<<<<<<< HEAD
        activated?: 邮件激活
        id_document_verified?: 实名认证
        two_factor_activated?: 二次验证
=======
      sms_token:
        phone_number: "手机号码"
        verify_code: "验证码"
>>>>>>> fe15ab2b
    errors:
      models:
        order_bid:
          attributes:
            sum:
              expensive: 账户余额不足
            price:
              range: 请指定适当的价格
        order_ask:
          attributes:
            origin_volume:
              expensive: 账户余额不足
            price:
              range: 请指定适当的价格
        account:
          attributes:
            balance:
              less: 您的账户余额不足
        identity:
          attributes:
            email:
              invalid: 无效的邮件地址
            password:
              invalid: 无效的密码格式，请重新输入。
            password_confirmation:
              confirmation: 与您输入的新密码不一致，请重新输入。
        reset_two_factor:
          attributes:
            base:
              too_soon: 访问过于频繁，请稍后再试。
        reset_password:
          attributes:
            base:
              too_soon: 访问过于频繁，请稍后再试。
            email:
              not-member: 请输入有效的邮箱地址。
              match: 登录邮件地址错误。
            password:
              invalid: 密码格式错误
        activation:
          attributes:
            base:
              too_soon: 距离上次给您发送激活邮件还未超过5分钟
        fund_source:
          attributes:
            label:
            address:
              satoshi_ismine: 为系统所有，请使用您所拥有的提现地址进行绑定。
              satoshi_invalid: 格式无效，请填写正确的比特币提现地址。
        two_factor:
          attributes:
            otp:
              invalid: 密码有误，请重新输入。
      messages:
        undef: 未知错误原因
        less: 余额不足
        verify: 验证失败
        strength: 无效的密码强度
        password: 请输入至少8位密码并必须包含大写、小写字母与数字。
        blank: 不可为空。
        orders:
          price: 单价限额 %{l} ~ %{h}
          sum: 挂单总限额 %{l} ~ %{h}
          precision: 最低精度为 %{p}<|MERGE_RESOLUTION|>--- conflicted
+++ resolved
@@ -101,15 +101,12 @@
         sn: 个人识别码
         tag_list: 标签
         activated: 激活成功
-<<<<<<< HEAD
         activated?: 邮件激活
         id_document_verified?: 实名认证
         two_factor_activated?: 二次验证
-=======
       sms_token:
         phone_number: "手机号码"
         verify_code: "验证码"
->>>>>>> fe15ab2b
     errors:
       models:
         order_bid:
